--- conflicted
+++ resolved
@@ -85,7 +85,6 @@
  * @private
  */
 exports.Identifier = function(ast) {
-<<<<<<< HEAD
   if (!ast.from) {
     return ast.relative ? this._relContext[ast.value] : this._context[ast.value]
   }
@@ -96,25 +95,9 @@
     if (Array.isArray(context)) {
       context = context[0]
     }
-    return context ? context[ast.value] : undefined
+    return context[ast.value]
   })
 }
-=======
-	if (ast.from) {
-		return this.eval(ast.from).then(function(context) {
-			if (context === undefined)
-				return undefined;
-			if (Array.isArray(context))
-				context = context[0];
-			return context[ast.value];
-		});
-	}
-	else {
-		return ast.relative ? this._relContext[ast.value] :
-			this._context[ast.value];
-	}
-};
->>>>>>> 0cc2a910
 
 /**
  * Evaluates a Literal by returning its value property.
